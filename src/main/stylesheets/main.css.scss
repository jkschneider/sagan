--- conflicted
+++ resolved
@@ -16,7 +16,6 @@
 $link-green: #5fa134;
 $icon-sprite: url("../img/iconsprite.png");
 
-<<<<<<< HEAD
 // //making stuff not responsive
 // .container-fluid {
 //   width: 1024px !important;
@@ -24,20 +23,6 @@
 // .navbar-inner, .search-dropdown--container, footer, .team-map--wrapper, .billboard-bg {
 //   min-width: 1024px;
 // }
-
-=======
-//making stuff not responsive
-.container-fluid {
-  width: 1024px !important;
-}
-.navbar-inner {
-  min-width: 1060px;
-}
-.billboard--wrapper, .key-feature--wrapper, .offset-feature--container, .support--wrapper, footer, .search-dropdown--container, .team-map--wrapper, .billboard-bg {
-  min-width: 1100px;
-}
->>>>>>> c98397cd
-
 
 body {
   background-color: #f1f1f1;
@@ -1266,4 +1251,4 @@
       }
     }
   }
-}
+}