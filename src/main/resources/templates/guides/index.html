--- conflicted
+++ resolved
@@ -7,24 +7,6 @@
 <body>
   <div layout:fragment="header-container"></div>
   <div layout:fragment="content" class="container-fluid">
-<<<<<<< HEAD
-    <h1 class="index-page--title">Spring Framework Guides</h1>
-    <p class="index-page--subtitle">The Cras justo odio, dapibus ac facilisis in, egestas eget quam. Sed posuere consectetur est at lobortis. Lorem ipsum dolor sit amet, consectetur adipiscing elit. Vestibulum id ligula porta felis euismod semper.</p>
-    <div class="row-fluid content-container--wrapper guides-section--container">
-      <div class="content-container--header">
-        <input type='text' id='doc_filter' autofocus="true" placeholder="Quick Filter" class="content-container--filter"/>
-      </div>
-      <div class="content-container--body">
-        <div data-filterable-container>
-          <div class="content-section-title--container">
-            <div class="pull-left icon icon-gs-guides"></div>
-            <h3 class="content-section-title no-border no-margin">Getting Started Guides</h3>
-            <p class="content-section-sub-title">Spring provides a powerful and flexible collection of technologies to improve your Java application development that is used by millions of developers..</p>
-          </div>
-          <div th:each="guide : ${guides}" class="guide--container" th:attr="data-filterable=${guide.title}">
-            <a class="guide--title" href="guide.html" th:href="@{'/guides/gs/'+${guide.guideId}+'/'}" th:text="${guide.title}">Building a RESTful Web Service</a>
-            <p class="guide--subtitle" th:text="${guide.subtitle}">Learn how to create a REST web service with Spring</p>
-=======
     <div class="main-body--wrapper">
       <h1 class="index-page--title">Guides</h1>
       <p class="index-page--subtitle with-subtext">Whatever you're building, these guides are designed to get you productive as quickly as possible &ndash; using the latest Spring project releases and techniques as recommended by the <a href="/team">Spring team</a>.<br/>
@@ -50,7 +32,6 @@
               <a class="guide--title" href="guide.html" th:href="@{'/guides/gs/'+${guide.guideId}+'/'}" th:text="${guide.title}"></a>
               <p class="guide--subtitle" th:text="${guide.subtitle}"></p>
             </div>
->>>>>>> c3c3a82a
           </div>
         </div>
         <div class="content-container--body">
