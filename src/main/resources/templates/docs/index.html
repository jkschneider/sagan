<html
        xmlns:th="http://www.thymeleaf.org"
        xmlns:layout="http://www.ultraq.net.nz/thymeleaf/layout"
        layout:decorator="layout">
<head>
    <title>Docs</title>
</head>
<body>
<div layout:fragment="header-container"></div>
<div layout:fragment="content" class="container-fluid">
    <div class="row-fluid docs--header">
        <div class="span12">
            <h1 class="index-page--title">Documentation Quick Reference</h1>

            <div class="docs-icon pull-left"></div>
            <p class="index-page--subtitle">
                Looking for detailed reference or API docs for a particular Spring project? Then you've
                come to the right place. If you're just getting to know Spring or tackling building
                something new, then check out our <a href="/guides">task-focused guides</a>.
            </p>
        </div>
    </div>

    <div class="row-fluid content-container--wrapper docs--body" >
        <div class="content-container--header">
<<<<<<< HEAD
            <input type='text' id='doc_filter' placeholder="Quick Filter" class="content-container--filter"/>
=======
            <input type='text' id='doc_filter' autofocus="true" placeholder="Find a project..." class="content-container--filter"/>
>>>>>>> 245d98c7
        </div>
        <div data-filterable-container>
            <div class="js-item-dropdown-widget--wrapper">
                <h3 class="docs-section-title no-border">Spring Projects</h3>
                <div layout:include="docs/_projects :: projects" th:with="projects=${activeProjects}"></div>
            </div>
            <div class="js-item-dropdown-widget--wrapper">
                <h3 class="docs-section-title">Projects in Incubation</h3>
                <div layout:include="docs/_projects :: projects" th:with="projects=${incubatorProjects}"></div>
            </div>
            <div class="js-item-dropdown-widget--wrapper">
                <h3 class="docs-section-title">Projects in the Attic</h3>
                <div layout:include="docs/_projects :: projects" th:with="projects=${atticProjects}"></div>
            </div>
        </div>
    </div>
</div>
</div>
</body>
</html><|MERGE_RESOLUTION|>--- conflicted
+++ resolved
@@ -23,11 +23,7 @@
 
     <div class="row-fluid content-container--wrapper docs--body" >
         <div class="content-container--header">
-<<<<<<< HEAD
-            <input type='text' id='doc_filter' placeholder="Quick Filter" class="content-container--filter"/>
-=======
             <input type='text' id='doc_filter' autofocus="true" placeholder="Find a project..." class="content-container--filter"/>
->>>>>>> 245d98c7
         </div>
         <div data-filterable-container>
             <div class="js-item-dropdown-widget--wrapper">
