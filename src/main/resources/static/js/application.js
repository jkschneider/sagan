--- conflicted
+++ resolved
@@ -114,7 +114,7 @@
     moveItemSlider();
   });
 
-<<<<<<< HEAD
+
   window.addEventListener("orientationchange", function() {
     var deviceHeight = $(window).height();
     $(".viewport").height(deviceHeight).addClass("constrained");
@@ -134,7 +134,7 @@
       $(".viewport").removeClass("constrained");
     });
   });
-=======
+
   var initializeSearch = function () {
     var searchFacet = $(".search-facets");  
     if (searchFacet.length == 0) {
@@ -145,7 +145,7 @@
       $(".js-toggle-sub-facet-list").click(function() {
         $(this).closest(".facet").find(".sub-facet--list:first").toggleClass('js-close');
       });
-      
+
       $(".projects-facet .js-toggle-sub-facet-list:first").click(function() {
         $(".facet-section--header").toggleClass('js-close');
       });
@@ -172,9 +172,6 @@
     });
   });
 
-  
-
->>>>>>> c98397cd
 });
 
 
